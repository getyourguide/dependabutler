# Changelog

## v0.1.0

Initial version.

## v0.2.0

- Improved parser of existing config files.

- Added new configuration options
    - Switch to make dependabutler verify that a registry is really used, before adding it to the config.
    - List of files to search for the above, in addition to the manifest file itself.

- Ignoring archived and empty repositories.

- Updated sample config files (new options, improved patterns).

## v0.2.1

- Added manifest type specific configuration to allow overriding default update settings.

## v0.2.2

- Added config parameter for adding a random suffix to PR branch names (`branch-name-random-suffix`).
- Added check to avoid `insecure-external-code-execution` being set on invalid manifest types.
- Code cleanup.

## v0.3.0

- Added support for updates of existing PRs.

- Added config parameter for adding a sleep time after PR creation/update (`sleep-after-pr-action`).

- Fixes and code cleanup.

## v0.3.1

- Fixes.

## v0.3.2

- Fix incorrect path comparison when checking if manifest is covered by existing config.
- Process manifests sorted by path, to generate stable output.

## v0.3.3

- Fix addition of default registries.

## v0.4.0

- Update to Go 1.21.
- Added parsing of `enable-beta-ecosystems` and `groups` config properties.

## v0.5.0

- Update to Go 1.22.
- Added config property `manifest-ignore-pattern` to exclude directories from the manifest file search.

## v0.6.0

- Update to Go 1.24.
- Fail and stop in case a PR cannot be created.

## v0.6.2

- Added fixing existing updates.
- Fix an empty Directory values, setting them to /

## v0.7.0

- Added removing unused updates.
- Added support for the `directories` property.

## v0.7.1

- Added removing unused registries.

## v0.7.2

- Added `stable-group-prefixes` option (default: true) that ensures group names have unique numeric prefixes (01_, 02_, 03_, etc.).

## v0.7.3

- Fixed a bug related to the `directories` property.

## v0.8.0

- Added support for the `cooldown` property.
- Added configuration flag `update-missing-cooldown-settings` to update existing manifests with default settings for the `cooldown` property.

## v0.8.1

- Fixed `update-missing-cooldown-settings` to also take into account potential override settings for the `cooldown` property.

## v0.8.2

<<<<<<< HEAD
- Add deprecation support for `reviewers` field.
=======
- Added deprecation support for the `reviewers` field in `dependabot.yml` (will be removed by GitHub in May 2025)
>>>>>>> 538943ed
<|MERGE_RESOLUTION|>--- conflicted
+++ resolved
@@ -95,8 +95,4 @@
 
 ## v0.8.2
 
-<<<<<<< HEAD
-- Add deprecation support for `reviewers` field.
-=======
-- Added deprecation support for the `reviewers` field in `dependabot.yml` (will be removed by GitHub in May 2025)
->>>>>>> 538943ed
+- Added deprecation support for the `reviewers` field in `dependabot.yml` (will be removed by GitHub in May 2025)