--- conflicted
+++ resolved
@@ -92,9 +92,6 @@
 	return githubapi.GetGitHubClient(gitHubToken)
 }
 
-<<<<<<< HEAD
-func processRemoteRepo(toolConfig config.ToolConfig, execute bool, org string, repo string) (success bool) {
-=======
 // ensureRateLimit ensures there are enough remaining GitHub API requests by waiting if necessary
 // Returns true if rate limit is sufficient, false if max retries exceeded
 func ensureRateLimit(client *github.Client, minRemaining int) bool {
@@ -121,8 +118,7 @@
 	return false
 }
 
-func processRemoteRepo(toolConfig config.ToolConfig, gitHubClient *github.Client, execute bool, org string, repo string) {
->>>>>>> 72db6806
+func processRemoteRepo(toolConfig config.ToolConfig, gitHubClient *github.Client, execute bool, org string, repo string) (success bool) {
 	// find manifests
 	manifests := map[string]string{}
 
@@ -243,17 +239,9 @@
 		gitHubClient := getGitHubClient()
 
 		if repo != "" {
-<<<<<<< HEAD
-			if !processRemoteRepo(*toolConfig, execute, org, repo) {
+			if !processRemoteRepo(*toolConfig, gitHubClient, execute, org, repo) {
 				failureCount++
 			}
-		} else if repoFile != "" {
-			for _, repo := range util.ReadLinesFromFile(repoFile) {
-				if !processRemoteRepo(*toolConfig, execute, org, repo) {
-					failureCount++
-				}
-=======
-			processRemoteRepo(*toolConfig, gitHubClient, execute, org, repo)
 		} else if repoFile != "" {
 			for _, repo := range util.ReadLinesFromFile(repoFile) {
 				// Check rate limit before processing each repo if enabled
@@ -263,8 +251,9 @@
 						os.Exit(1)
 					}
 				}
-				processRemoteRepo(*toolConfig, gitHubClient, execute, org, repo)
->>>>>>> 72db6806
+				if !processRemoteRepo(*toolConfig, gitHubClient, execute, org, repo) {
+					failureCount++
+				}
 			}
 		}
 	}
